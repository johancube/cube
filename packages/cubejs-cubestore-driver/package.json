{
  "name": "@cubejs-backend/cubestore-driver",
  "description": "Cube Store driver",
  "author": "Cube Dev, Inc.",
  "version": "0.29.29",
  "repository": {
    "type": "git",
    "url": "https://github.com/cube-js/cube.js.git",
    "directory": "packages/cubejs-cubestore-driver"
  },
  "engines": {
    "node": "^12.0.0 || ^14.0.0 || >=16.0.0"
  },
  "files": [
    "README.md",
    "dist/src/*",
    "dist/codegen/*"
  ],
  "main": "index.js",
  "typings": "dist/src/index.d.ts",
  "scripts": {
    "build": "rm -rf dist && npm run tsc",
    "tsc": "tsc",
    "watch": "tsc -w",
    "lint": "eslint src/*.ts",
    "lint:fix": "eslint --fix src/*.ts",
    "test": "yarn integration",
    "integration": "jest",
    "integration:cubestore": "jest"
  },
  "dependencies": {
    "@cubejs-backend/cubestore": "^0.29.29",
    "@cubejs-backend/query-orchestrator": "^0.29.29",
    "@cubejs-backend/schema-compiler": "^0.29.29",
    "@cubejs-backend/shared": "^0.29.29",
    "csv-write-stream": "^2.0.0",
    "flatbuffers": "^1.12.0",
    "fs-extra": "^9.1.0",
    "generic-pool": "^3.6.0",
    "moment-timezone": "^0.5.31",
    "mysql": "^2.16.0",
    "node-fetch": "^2.6.1",
    "sqlstring": "^2.3.2",
    "tempy": "^1.0.1",
    "ws": "^7.4.3"
  },
  "devDependencies": {
    "@cubejs-backend/linter": "^0.29.23",
<<<<<<< HEAD
    "@cubejs-backend/testing-shared": "^0.29.28",
=======
    "@cubejs-backend/testing": "^0.29.29",
>>>>>>> 2585c124
    "@types/flatbuffers": "^1.10.0",
    "@types/generic-pool": "^3.1.9",
    "@types/mysql": "^2.15.17",
    "@types/ws": "^7.4.0",
    "jest": "^26.6.3",
    "typescript": "~4.1.5"
  },
  "license": "Apache-2.0",
  "publishConfig": {
    "access": "public"
  },
  "jest": {
    "testMatch": [
      "<rootDir>/dist/test/*.(test|spec).(ts|js)"
    ],
    "testEnvironment": "node"
  },
  "eslintConfig": {
    "extends": "../cubejs-linter"
  }
}<|MERGE_RESOLUTION|>--- conflicted
+++ resolved
@@ -46,11 +46,7 @@
   },
   "devDependencies": {
     "@cubejs-backend/linter": "^0.29.23",
-<<<<<<< HEAD
-    "@cubejs-backend/testing-shared": "^0.29.28",
-=======
-    "@cubejs-backend/testing": "^0.29.29",
->>>>>>> 2585c124
+    "@cubejs-backend/testing-shared": "^0.29.29",
     "@types/flatbuffers": "^1.10.0",
     "@types/generic-pool": "^3.1.9",
     "@types/mysql": "^2.15.17",
